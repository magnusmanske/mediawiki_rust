/*!
The `Api` class serves as a univeral interface to a MediaWiki API.
*/

#![deny(
    missing_docs,
    missing_debug_implementations,
    missing_copy_implementations,
    //trivial_casts,
    trivial_numeric_casts,
    unsafe_code,
    unstable_features,
    unused_import_braces,
    unused_qualifications
)]

extern crate base64;
<<<<<<< HEAD
extern crate hmac;
=======
extern crate cookie;
>>>>>>> 570279c4
extern crate reqwest;
extern crate sha1;
extern crate nanoid;

use nanoid::nanoid;
use crate::hmac::Mac;
use crate::title::Title;
use crate::user::User;
use reqwest::header::{HeaderMap, HeaderValue};
use serde_json::Value;
use std::collections::HashMap;
use std::error::Error;
use std::fmt::Write;
use std::time::{SystemTime, UNIX_EPOCH};
use std::{thread, time};
use url::Url;

/// Alias for a namespace (could be -1 for Special pages etc.)
pub type NamespaceID = i64;

const DEFAULT_USER_AGENT: &str = "Rust mediawiki API";
const DEFAULT_MAXLAG: Option<u64> = Some(5);
const DEFAULT_MAX_RETRY_ATTEMPTS: u64 = 5;

type HmacSha1 = hmac::Hmac<sha1::Sha1>;

/// `OAuthParams` contains parameters for OAuth requests
#[derive(Debug, Clone)]
pub struct OAuthParams {
    /// Consumer Key
    pub g_consumer_key: Option<String>,
    /// Consumer secret
    pub g_consumer_secret: Option<String>,
    /// Token key
    pub g_token_key: Option<String>,
    /// Token secret
    pub g_token_secret: Option<String>,
    g_user_agent: Option<String>,
    agent: Option<String>,
    consumer_key: Option<String>,
    consumer_secret: Option<String>,
    api_url: Option<String>,
    public_mw_oauth_url: Option<String>,
    tool: Option<String>,
}

impl OAuthParams {
    /// Imports data from JSON stored in the QuickStatements DB batch_oauth.serialized_json field
    pub fn new_from_json(j: &Value) -> Self {
        Self {
            g_consumer_key: j["gConsumerKey"].as_str().map(|s| s.to_string()),
            g_consumer_secret: j["gConsumerSecret"].as_str().map(|s| s.to_string()),
            g_token_key: j["gTokenKey"].as_str().map(|s| s.to_string()),
            g_token_secret: j["gTokenSecret"].as_str().map(|s| s.to_string()),
            g_user_agent: j["gUserAgent"].as_str().map(|s| s.to_string()),
            agent: j["params"]["agent"].as_str().map(|s| s.to_string()),
            consumer_key: j["params"]["consumerKey"].as_str().map(|s| s.to_string()),
            consumer_secret: j["params"]["consumerSecret"]
                .as_str()
                .map(|s| s.to_string()),
            api_url: j["apiUrl"].as_str().map(|s| s.to_string()),
            public_mw_oauth_url: j["publicMwOAuthUrl"].as_str().map(|s| s.to_string()),
            tool: j["tool"].as_str().map(|s| s.to_string()),
        }
    }
}

/// `Api` is the main class to interact with a MediaWiki API
#[derive(Debug, Clone)]
pub struct Api {
    api_url: String,
    site_info: Value,
<<<<<<< HEAD
    client: reqwest::blocking::Client,
=======
    client: reqwest::Client,
    cookie_jar: CookieJar,
>>>>>>> 570279c4
    user: User,
    user_agent: String,
    maxlag_seconds: Option<u64>,
    edit_delay_ms: Option<u64>,
    max_retry_attempts: u64,
    oauth: Option<OAuthParams>,
    oauth2: Option<String>,
}

impl Api {
    /// Returns a new `Api` element, and loads the MediaWiki site info from the `api_url` site.
    /// This is done both to get basic information about the site, and to test the API.
    pub async fn new(api_url: &str) -> Result<Api, Box<dyn Error>> {
        Api::new_from_builder(api_url, reqwest::Client::builder()).await
    }

    /// Returns a new `Api` element, and loads the MediaWiki site info from the `api_url` site.
    /// This is done both to get basic information about the site, and to test the API.
    /// Uses a bespoke reqwest::ClientBuilder.
    pub async fn new_from_builder(
        api_url: &str,
        builder: reqwest::ClientBuilder,
    ) -> Result<Api, Box<dyn Error>> {
        let mut ret = Api {
            api_url: api_url.to_string(),
            site_info: serde_json::from_str(r"{}")?,
            client: builder.cookie_store(true).build()?,
            user: User::new(),
            user_agent: DEFAULT_USER_AGENT.to_string(),
            maxlag_seconds: DEFAULT_MAXLAG,
            max_retry_attempts: DEFAULT_MAX_RETRY_ATTEMPTS,
            edit_delay_ms: None,
            oauth: None,
            oauth2: None,
        };
        ret.load_site_info().await?;
        Ok(ret)
    }

    /// Returns the API url
    pub fn api_url(&self) -> &str {
        &self.api_url
    }

    /// Sets the OAuth parameters
    pub fn set_oauth(&mut self, oauth: Option<OAuthParams>) {
        self.oauth = oauth;
    }

    /// Set an OAuth 2 access token
    pub fn set_oauth2(&mut self, oauth2: &str) {
        self.oauth2 = Some(oauth2.to_string());
    }

    /// Returns a reference to the current OAuth parameters
    pub fn oauth(&self) -> &Option<OAuthParams> {
        &self.oauth
    }

    /// Returns a reference to the reqwest client
    pub fn client(&self) -> &reqwest::Client {
        &self.client
    }

    /// Returns a mutable reference to the reqwest client
    pub fn client_mut(&mut self) -> &mut reqwest::Client {
        &mut self.client
    }

    /// Returns a reference to the current user object
    pub fn user(&self) -> &User {
        &self.user
    }

    /// Returns a mutable reference to the current user object
    pub fn user_mut(&mut self) -> &mut User {
        &mut self.user
    }

    /// Loads the current user info; returns Ok(()) is successful
    pub async fn load_current_user_info(&mut self) -> Result<(), Box<dyn Error>> {
        let mut user = std::mem::take(&mut self.user);
        self.load_user_info(&mut user).await?;
        self.user = user;
        Ok(())
    }

    /// Returns the maximum number of retry attempts
    pub fn max_retry_attempts(&self) -> u64 {
        self.max_retry_attempts
    }

    /// Sets the maximum number of retry attempts
    pub fn set_max_retry_attempts(&mut self, max_retry_attempts: u64) {
        self.max_retry_attempts = max_retry_attempts;
    }

    /// Returns a reference to the serde_json Value containing the site info
    pub fn get_site_info(&self) -> &Value {
        &self.site_info
    }

    /// Returns a serde_json Value in site info, within the `["query"]` object.
    pub fn get_site_info_value<'a>(&'a self, k1: &str, k2: &str) -> &'a Value {
        &self.get_site_info()["query"][k1][k2]
    }

    /// Returns a String from the site info, matching `["query"][k1][k2]`
    pub fn get_site_info_string<'a>(&'a self, k1: &str, k2: &str) -> Result<&'a str, String> {
        match self.get_site_info_value(k1, k2).as_str() {
            Some(s) => Ok(s),
            None => Err(format!("No 'query.{}.{}' value in site info", k1, k2)),
        }
    }

    /// Returns the raw data for the namespace, matching `["query"]["namespaces"][namespace_id]`
    pub fn get_namespace_info(&self, namespace_id: NamespaceID) -> &Value {
        self.get_site_info_value("namespaces", &namespace_id.to_string())
    }

    /// Returns the canonical namespace name for a namespace ID, if defined
    pub fn get_canonical_namespace_name(&self, namespace_id: NamespaceID) -> Option<&str> {
        let info = self.get_namespace_info(namespace_id);
        info["canonical"].as_str().or_else(|| info["*"].as_str())
    }

    /// Returns the local namespace name for a namespace ID, if defined
    pub fn get_local_namespace_name(&self, namespace_id: NamespaceID) -> Option<&str> {
        let info = self.get_namespace_info(namespace_id);
        info["*"].as_str().or_else(|| info["canonical"].as_str())
    }

    /// Loads the site info.
    /// Should only ever be called from `new()`
    async fn load_site_info(&mut self) -> Result<&Value, Box<dyn Error>> {
        let params = hashmap!["action".to_string()=>"query".to_string(),"meta".to_string()=>"siteinfo".to_string(),"siprop".to_string()=>"general|namespaces|namespacealiases|libraries|extensions|statistics".to_string()];
        self.site_info = self.get_query_api_json(&params).await?;
        Ok(&self.site_info)
    }

    /// Merges two JSON objects that are MediaWiki API results.
    /// If an array already exists in the `a` object, it will be expanded with the array from the `b` object
    /// This allows for combining multiple API results via the `continue` parameter
    fn json_merge(&self, a: &mut Value, b: Value) {
        match (a, b) {
            (a @ &mut Value::Object(_), Value::Object(b)) => if let Some(a) = a.as_object_mut() {
                for (k, v) in b {
                    self.json_merge(a.entry(k).or_insert(Value::Null), v);
                }
            },
            (a @ &mut Value::Array(_), Value::Array(b)) => if let Some(a) = a.as_array_mut() {
                for v in b {
                    a.push(v);
                }
            },
            (a, b) => *a = b,
        }
    }

    /// Turns a Vec of str tuples into a Hashmap of String, to be used in API calls
    pub fn params_into(&self, params: &[(&str, &str)]) -> HashMap<String, String> {
        params
            .iter()
            .map(|(k, v)| (k.to_string(), v.to_string()))
            .collect()
    }

    /// Returns an empty parameter HashMap
    pub fn no_params(&self) -> HashMap<String, String> {
        HashMap::new()
    }

    /// Returns a token of a `token_type`, such as `login` or `csrf` (for editing)
    pub async fn get_token(&mut self, token_type: &str) -> Result<String, Box<dyn Error>> {
        let mut params = hashmap!["action".to_string()=>"query".to_string(),"meta".to_string()=>"tokens".to_string()];
        if !token_type.is_empty() {
            params.insert("type".to_string(), token_type.to_string());
        }
        let mut key = token_type.to_string();
        key += &"token";
        if token_type.is_empty() {
            key = "csrftoken".into()
        }
        let x = self.query_api_json_mut(&params, "GET").await?;
        match &x["query"]["tokens"][&key] {
            Value::String(s) => Ok(s.to_string()),
            _ => Err(From::from(format!("Could not get token: {:?}", x))),
        }
    }

    /// Calls `get_token()` to return an edit token
    pub async fn get_edit_token(&mut self) -> Result<String, Box<dyn Error>> {
        self.get_token("csrf").await
    }

    /// Same as `get_query_api_json` but automatically loads all results via the `continue` parameter
    pub async fn get_query_api_json_all(
        &self,
        params: &HashMap<String, String>,
    ) -> Result<Value, Box<dyn Error>> {
        self.get_query_api_json_limit(params, None).await
    }

    /// Tries to return the len() of an API query result. Returns 0 if unknown
    fn query_result_count(&self, result: &Value) -> usize {
        match result["query"].as_object() {
            Some(query) => query
                .iter()
                .filter_map(|(_key, part)| match part.as_array() {
                    Some(a) => Some(a.len()),
                    None => None,
                })
                .next()
                .unwrap_or(0),
            None => 0, // Don't know size
        }
    }

/// Same as `get_query_api_json` but automatically loads more results via the `continue` parameter
    pub async fn get_query_api_json_limit(
        &self,
        params: &HashMap<String, String>,
        max: Option<usize>,
    ) -> Result<Value, Box<dyn Error>> {
        let mut cont = HashMap::<String, String>::new();
        let mut ret = serde_json::json!({});
        loop {
            let mut params_cont = params.clone();
            for (k, v) in &cont {
                params_cont.insert(k.to_string(), v.to_string());
            }
            let result = self.get_query_api_json(&params_cont).await?;
            cont.clear();
            let conti = result["continue"].clone();
            self.json_merge(&mut ret, result);
            if let Some(m) = max {
                if self.query_result_count(&ret) >= m {
                    break;
                }
            }
            match conti {
                Value::Object(obj) => {
                    cont.clear();
                    obj.iter().filter(|x| x.0 != "continue").for_each(|x| {
                        let continue_value =
                            x.1.as_str().map_or(x.1.to_string(), |s| s.to_string());
                        cont.insert(x.0.to_string(), continue_value);
                    });
                }
                _ => {
                    break;
                }
            }
        }
        if let Some(x) = ret.as_object_mut() {
            x.remove("continue");
        }

        Ok(ret)
    }

    /*
    /// Same as `get_query_api_json` but automatically loads more results via the `continue` parameter
    pub async fn get_query_api_json_limit(
        &self,
        params: &HashMap<String, String>,
        max: Option<usize>,
    ) -> Result<Value, Box<dyn Error>> {
        self.get_query_api_json_limit_iter(params, max).await
            .try_fold(Value::Null, |mut acc, result| {
                self.json_merge(&mut acc, result?);
                Ok(acc)
            })
    }

    /// Same as `get_query_api_json` but automatically loads more results via the `continue` parameter.
    /// Returns an iterator; each item is a "page" of results.
    pub async fn get_query_api_json_limit_iter<'a>(
        &'a self,
        params: &HashMap<String, String>,
        max: Option<usize>,
    ) -> impl Iterator<Item = Result<Value, Box<dyn Error>>> + 'a {
        struct ApiQuery<'a> {
            api: &'a Api,
            params: HashMap<String, String>,
            values_remaining: Option<usize>,
            continue_params: Value,
        }

        impl<'a> Iterator for ApiQuery<'a> {
            type Item = Result<Value, Box<dyn Error>>;
            
            fn next(&mut self) -> Option<Self::Item> {
                if let Some(0) = self.values_remaining {
                    return None;
                }

                let mut current_params = self.params.clone();
                if let Value::Object(obj) = &self.continue_params {
                    current_params.extend(
                        obj.iter()
                            .filter(|x| x.0 != "continue")
                            // The default to_string() method for Value puts double-quotes around strings
                            .map(|(k, v)| {
                                (k.to_string(), v.as_str().map_or(v.to_string(), Into::into))
                            }),
                    );
                }

                async {
                let query_result =  
                self.api.get_query_api_json(&current_params).await;
            
                let ret = match query_result {
                    Ok(mut result) => {
                        self.continue_params = result["continue"].clone();
                        if self.continue_params.is_null() {
                            self.values_remaining = Some(0);
                        } else if let Some(num) = self.values_remaining {
                            self.values_remaining =
                                Some(num.saturating_sub(self.api.query_result_count(&result)));
                        }
                        result.as_object_mut().map(|r| r.remove("continue"));
                        Ok(result)
                    }
                    Err(e) => {
                        self.values_remaining = Some(0);
                        //Err(Box::new(e) as Box<dyn Error>)
                        let s = format!("{:?}",e);
                        let err: Box<dyn Error + Send + Sync> = From::from(s);
                        Err(err as Box<dyn Error>)
                    }
                } ;
                Some(ret)
            }
            }
        }

        ApiQuery {
            api: self,
            params: params.clone(),
            values_remaining: max,
            continue_params: Value::Null,
        }
    }
    */

    /// Runs a query against the MediaWiki API, using `method` GET or POST.
    /// Parameters are a hashmap; `format=json` is enforced.
    pub async fn query_api_json(
        &self,
        params: &HashMap<String, String>,
        method: &str,
    ) -> Result<Value, Box<dyn Error>> {
        let mut params = params.clone();
        let mut attempts_left = self.max_retry_attempts;
        params.insert("format".to_string(), "json".to_string());
        let mut cumulative: u64 = 0;
        loop {
            self.set_cumulative_maxlag_params(&mut params, method, cumulative);
            let t = self.query_api_raw(&params, method).await?;
            let v: Value = serde_json::from_str(&t)?;
            match self.check_maxlag(&v) {
                Some(lag_seconds) => {
                    if attempts_left == 0 {
                        return Err(From::from(format!(
                            "Max attempts reached [MAXLAG] after {} attempts, cumulative maxlag {}",
                            &self.max_retry_attempts, cumulative
                        )));
                    }
                    attempts_left -= 1;
                    cumulative += lag_seconds;
                    thread::sleep(time::Duration::from_millis(1000 * lag_seconds));
                }
                None => return Ok(v),
            }
        }
    }

    /// Runs a query against the MediaWiki API, using `method` GET or POST.
    /// Parameters are a hashmap; `format=json` is enforced.
    async fn query_api_json_mut(
        &mut self,
        params: &HashMap<String, String>,
        method: &str,
    ) -> Result<Value, Box<dyn Error>> {
        let mut params = params.clone();
        let mut attempts_left = self.max_retry_attempts;
        params.insert("format".to_string(), "json".to_string());
        let mut cumulative: u64 = 0;
        loop {
            self.set_cumulative_maxlag_params(&mut params, method, cumulative);
            let t = self.query_api_raw_mut(&params, method).await?;
            let v: Value = serde_json::from_str(&t)?;
            match self.check_maxlag(&v) {
                Some(lag_seconds) => {
                    if attempts_left == 0 {
                        return Err(From::from(format!(
                            "Max attempts reached [MAXLAG] after {} attempts, cumulative maxlag {}",
                            &self.max_retry_attempts, cumulative
                        )));
                    }
                    attempts_left -= 1;
                    cumulative += lag_seconds;
                    thread::sleep(time::Duration::from_millis(1000 * lag_seconds));
                }
                None => return Ok(v),
            }
        }
    }

    /// Returns the delay time after edits, in milliseconds, if set
    pub fn edit_delay(&self) -> &Option<u64> {
        &self.edit_delay_ms
    }

    /// Sets the delay time after edits in milliseconds (or `None`).
    /// This is independent of, and additional to, MAXLAG
    pub fn set_edit_delay(&mut self, edit_delay_ms: Option<u64>) {
        self.edit_delay_ms = edit_delay_ms;
    }

    /// Returns the maxlag, in seconds, if set
    pub fn maxlag(&self) -> &Option<u64> {
        &self.maxlag_seconds
    }

    /// Sets the maxlag in seconds (or `None`)
    pub fn set_maxlag(&mut self, maxlag_seconds: Option<u64>) {
        self.maxlag_seconds = maxlag_seconds;
    }

    /// Checks if a query is an edit, based on parameters and method (GET/POST)
    fn is_edit_query(&self, params: &HashMap<String, String>, method: &str) -> bool {
        // Editing only through POST (?)
        if method != "POST" {
            return false;
        }
        // Editing requires a token
        if !params.contains_key("token") {
            return false;
        }
        true
    }

    /// Sets the maglag parameter for a query, if necessary
    fn _set_maxlag_params(&self, params: &mut HashMap<String, String>, method: &str) {
        if !self.is_edit_query(params, method) {
            return;
        }
        if let Some(maxlag_seconds) = self.maxlag_seconds {
            params.insert("maxlag".to_string(), maxlag_seconds.to_string());
        }
    }

    /// Sets the maglag parameter for a query, if necessary
    fn set_cumulative_maxlag_params(
        &self,
        params: &mut HashMap<String, String>,
        method: &str,
        cumulative: u64,
    ) {
        if !self.is_edit_query(params, method) {
            return;
        }
        if let Some(maxlag_seconds) = self.maxlag_seconds {
            let added = cumulative + maxlag_seconds;
            params.insert("maxlag".to_string(), added.to_string());
        }
    }

    /// Checks for a MAGLAG error, and returns the lag if so
    fn check_maxlag(&self, v: &Value) -> Option<u64> {
        match v["error"]["code"].as_str() {
            Some(code) => match code {
                "maxlag" => v["error"]["lag"].as_u64().or(self.maxlag_seconds), // Current lag, if given, or fallback
                _ => None,
            },
            None => None,
        }
    }

    /// GET wrapper for `query_api_json`
    pub async fn get_query_api_json(
        &self,
        params: &HashMap<String, String>,
    ) -> Result<Value, Box<dyn Error>> {
        self.query_api_json(params, "GET").await
    }

    /// POST wrapper for `query_api_json`
    pub async fn post_query_api_json(
        &self,
        params: &HashMap<String, String>,
    ) -> Result<Value, Box<dyn Error>> {
        self.query_api_json(params, "POST").await
    }

    /// POST wrapper for `query_api_json`.
    /// Requires `&mut self`, for sassion cookie storage
    pub async fn post_query_api_json_mut(
        &mut self,
        params: &HashMap<String, String>,
    ) -> Result<Value, Box<dyn Error>> {
        self.query_api_json_mut(params, "POST").await
    }

<<<<<<< HEAD
=======
    /// Adds or replaces cookies in the cookie jar from a http `Response`
    pub fn set_cookies_from_response(&mut self, resp: &reqwest::Response) {
        let cookie_strings = resp
            .headers()
            .get_all(reqwest::header::SET_COOKIE)
            .iter()
            .filter_map(|v| match v.to_str() {
                Ok(x) => Some(x.to_string()),
                Err(_) => None,
            })
            .collect::<Vec<String>>();
        for cs in cookie_strings {
            if let Ok(cookie) = Cookie::parse(cs.clone()) {
                self.cookie_jar.add(cookie);
            }
        }
    }

    /// Generates a single string to pass as COOKIE parameter in a http `Request`
    pub fn cookies_to_string(&self) -> String {
        self.cookie_jar
            .iter()
            .map(|c| c.to_string())
            .collect::<Vec<String>>()
            .join("; ")
    }

>>>>>>> 570279c4
    /// Runs a query against the MediaWiki API, and returns a text.
    /// Uses `query_raw`
    pub async fn query_api_raw(
        &self,
        params: &HashMap<String, String>,
        method: &str,
    ) -> Result<String, Box<dyn Error>> {
        self.query_raw(&self.api_url, params, method).await
    }

    /// Runs a query against the MediaWiki API, and returns a text.
    /// Uses `query_raw_mut`
    async fn query_api_raw_mut(
        &mut self,
        params: &HashMap<String, String>,
        method: &str,
    ) -> Result<String, Box<dyn Error>> {
        self.query_raw_mut(&self.api_url.clone(), params, method).await
    }

    /// Generates a `RequestBuilder` for the API URL
    pub fn get_api_request_builder(
        &self,
        params: &HashMap<String, String>,
        method: &str,
    ) -> Result<reqwest::RequestBuilder, Box<dyn Error>> {
        self.request_builder(&self.api_url, params, method)
    }

    /// Returns the user agent name
    pub fn user_agent(&self) -> &str {
        &self.user_agent
    }

    /// Sets the user agent name
    pub fn set_user_agent<S: Into<String>>(&mut self, agent: S) {
        self.user_agent = agent.into();
    }

    /// Returns the user agent string, as it is passed to the API through a HTTP header
    pub fn user_agent_full(&self) -> String {
        format!(
            "{}; {}-rust/{}",
            self.user_agent,
            env!("CARGO_PKG_NAME"),
            env!("CARGO_PKG_VERSION")
        )
    }

    /// Encodes a string
    fn rawurlencode(&self, s: &str) -> String {
        urlencoding::encode(s)
    }

    /// Signs an OAuth request
    fn sign_oauth_request(
        &self,
        method: &str,
        api_url: &str,
        to_sign: &HashMap<String, String>,
        oauth: &OAuthParams,
    ) -> Result<String, Box<dyn Error>> {
        let mut keys: Vec<String> = to_sign.iter().map(|(k, _)| self.rawurlencode(k)).collect();
        keys.sort();

        let ret: Vec<String> = keys
            .iter()
            .filter_map(|k| match to_sign.get(k) {
                Some(k2) => {
                    let v = self.rawurlencode(&k2);
                    Some(k.clone() + "=" + &v)
                }
                None => None,
            })
            .collect();

        let url = Url::parse(api_url)?;
        let mut url_string = url.scheme().to_owned() + "://";
        url_string += url.host_str().ok_or("url.host_str is None")?;
        if let Some(port) = url.port() { write!(url_string, ":{}", port).unwrap() }
        url_string += url.path();

        let ret = self.rawurlencode(&method)
            + "&"
            + &self.rawurlencode(&url_string)
            + "&"
            + &self.rawurlencode(&ret.join("&"));

        let key: String = match (&oauth.g_consumer_secret, &oauth.g_token_secret) {
            (Some(g_consumer_secret), Some(g_token_secret)) => {
                self.rawurlencode(g_consumer_secret) + "&" + &self.rawurlencode(g_token_secret)
            }
            _ => {
                return Err(From::from("g_consumer_secret or g_token_secret not set"));
            }
        };

        let mut hmac = HmacSha1::new_varkey(&key.into_bytes()).map_err(|e| format!("{:?}", e))?; //crypto::hmac::Hmac::new(Sha1::new(), &key.into_bytes());
        hmac.input(&ret.into_bytes());
        let bytes = hmac.result().code();
        let ret: String = base64::encode(&bytes);

        Ok(ret)
    }

    /// Returns a signed OAuth POST `RequestBuilder`
    fn oauth_request_builder(
        &self,
        method: &str,
        api_url: &str,
        params: &HashMap<String, String>,
    ) -> Result<reqwest::RequestBuilder, Box<dyn Error>> {
        let oauth = match &self.oauth {
            Some(oauth) => oauth,
            None => {
                return Err(From::from(
                    "oauth_request_builder called but self.oauth is None",
                ))
            }
        };

        let timestamp = SystemTime::now()
            .duration_since(UNIX_EPOCH)?
            .as_secs()
            .to_string();

        let nonce = nanoid!(10);

        let mut headers = HeaderMap::new();

        headers.insert(
            "oauth_consumer_key",
            oauth.g_consumer_key.as_ref().unwrap().parse()?,
        );
        headers.insert("oauth_token", oauth.g_token_key.as_ref().unwrap().parse()?);
        headers.insert("oauth_version", "1.0".parse()?);
        headers.insert("oauth_nonce", nonce.parse()?);
        headers.insert("oauth_timestamp", timestamp.parse()?);
        headers.insert("oauth_signature_method", "HMAC-SHA1".parse()?);

        // Prepage signing
        let mut to_sign = params.clone();
        for (key, value) in headers.iter() {
            if key == "oauth_signature" {
                continue;
            }
            to_sign.insert(key.to_string(), value.to_str()?.to_string());
        }

        headers.insert(
            "oauth_signature",
            self.sign_oauth_request(method, api_url, &to_sign, &oauth)?
                .parse()?,
        );

        // Collapse headers
        let mut header = "OAuth ".to_string();
        let parts: Vec<String> = headers
            .iter()
            .map(|(key, value)| {
                let key = key.to_string();
                let value = value.to_str().unwrap();
                let key = self.rawurlencode(&key);
                let value = self.rawurlencode(&value);
                key + "=\"" + &value + "\""
            })
            .collect();
        header += &parts.join(", ");

        let mut headers = HeaderMap::new();
        headers.insert(
            reqwest::header::AUTHORIZATION,
            HeaderValue::from_str(header.as_str())?,
        );
        headers.insert(reqwest::header::USER_AGENT, self.user_agent_full().parse()?);

        match method {
            "GET" => Ok(self.client.get(api_url).headers(headers).query(&params)),
            "POST" => Ok(self.client.post(api_url).headers(headers).form(&params)),
            other => panic!("Unsupported method '{}'", other),
        }
    }

    /// Returns a `RequestBuilder` for a generic URL
    fn request_builder(
        &self,
        api_url: &str,
        params: &HashMap<String, String>,
        method: &str,
    ) -> Result<reqwest::RequestBuilder, Box<dyn Error>> {
        // Use OAuth if set
        if self.oauth.is_some() {
            return self.oauth_request_builder(method, api_url, params);
        }

        let mut headers = HeaderMap::new();
        headers.insert(reqwest::header::COOKIE, self.cookies_to_string().parse()?);
        headers.insert(reqwest::header::USER_AGENT, self.user_agent_full().parse()?);
        if let Some(access_token) = &self.oauth2 {
            headers.insert(reqwest::header::AUTHORIZATION, format!("Bearer {}", access_token).parse()?);
        }

        Ok(match method {
            "GET" => self
                .client
                .get(api_url)
<<<<<<< HEAD
                .header(reqwest::header::USER_AGENT, self.user_agent_full())
=======
                .headers(headers)
>>>>>>> 570279c4
                .query(&params),
            "POST" => self
                .client
                .post(api_url)
<<<<<<< HEAD
                .header(reqwest::header::USER_AGENT, self.user_agent_full())
=======
                .headers(headers)
>>>>>>> 570279c4
                .form(&params),
            other => return Err(From::from(format!("Unsupported method '{}'", other))),
        })
    }

    /// Performs a query, pauses if required, and returns the raw response
    async fn query_raw_response(
        &self,
        api_url: &str,
        params: &HashMap<String, String>,
        method: &str,
    ) -> Result<reqwest::Response, Box<dyn Error>> {
        let req = self.request_builder(api_url, params, method)?;
        let resp = req.send().await?;
        self.enact_edit_delay(params, method);
        Ok(resp)
    }

    /// Delays the current thread, if the query performs an edit, and a delay time is set
    fn enact_edit_delay(&self, params: &HashMap<String, String>, method: &str) {
        if !self.is_edit_query(params, method) {
            return;
        }
        if let Some(ms) = self.edit_delay_ms { thread::sleep(time::Duration::from_millis(ms)) }
    }

    /// Runs a query against a generic URL, stores cookies, and returns a text
    /// Used for non-stateless queries, such as logins
    async fn query_raw_mut(
        &mut self,
        api_url: &str,
        params: &HashMap<String, String>,
        method: &str,
    ) -> Result<String, Box<dyn Error>> {
<<<<<<< HEAD
        let resp = self.query_raw_response(api_url, params, method)?;
        Ok(resp.text()?)
=======
        let resp = self.query_raw_response(api_url, params, method).await?;
        self.set_cookies_from_response(&resp);
        let result = resp.text().await;
        result.map_err(|e|Box::new(e) as Box<dyn Error>)
>>>>>>> 570279c4
    }

    /// Runs a query against a generic URL, and returns a text.
    /// Does not store cookies, but also does not require `&self` to be mutable.
    /// Used for simple queries
    pub async fn query_raw(
        &self,
        api_url: &str,
        params: &HashMap<String, String>,
        method: &str,
    ) -> Result<String, Box<dyn Error>> {
        let resp = self.query_raw_response(api_url, params, method).await?;
        let result = resp.text().await;
        result.map_err(|e|Box::new(e) as Box<dyn Error>)
    }

    /// Performs a login against the MediaWiki API.
    /// If successful, user information is stored in `User`, and in the cookie jar
    pub async fn login<S: Into<String>>(
        &mut self,
        lgname: S,
        lgpassword: S,
    ) -> Result<(), Box<dyn Error>> {
        let lgname: &str = &lgname.into();
        let lgpassword: &str = &lgpassword.into();
        let lgtoken = self.get_token("login").await?;
        let params = hashmap!("action".to_string()=>"login".to_string(),"lgname".to_string()=>lgname.into(),"lgpassword".to_string()=>lgpassword.into(),"lgtoken".to_string()=>lgtoken);
        let res = self.query_api_json_mut(&params, "POST").await?;
        if res["login"]["result"] == "Success" {
            self.user.set_from_login(&res["login"])?;
            self.load_current_user_info().await
        } else {
            Err(From::from("Login failed"))
        }
    }

    /// From an API result that has a list of entries with "title" and "ns" (e.g. search), returns a vector of `Title` objects.
    pub fn result_array_to_titles(data: &Value) -> Vec<Title> {
        // See if it's the "root" of the result, then try each sub-object separately
        if data.is_object() {
            return data
                .as_object()
                .unwrap() // OK
                .iter()
                .flat_map(|(_k, v)| Api::result_array_to_titles(&v))
                .collect();
        }
        data.as_array()
            .unwrap_or(&vec![])
            .iter()
            .map(|v| Title::new_from_api_result(&v))
            .collect()
    }

    /// Performs a SPARQL query against a wikibase installation.
    /// Tries to get the SPARQL endpoint URL from the site info
    pub async fn sparql_query(&self, query: &str) -> Result<Value, Box<dyn Error>> {
        let query_api_url = self.get_site_info_string("general", "wikibase-sparql")?;
        let params = hashmap!["query".to_string()=>query.to_string(),"format".to_string()=>"json".to_string()];
        let response = self.query_raw_response(&query_api_url, &params, "POST").await?;
        match response.json().await {
            Ok(json) => Ok(json),
            Err(e) => Err(From::from(format!("{}", e))),
        }
    }

    /// Performs a SPARQL query against a wikibase installation.
    /// Uses the given sparql endpoint
    pub async fn sparql_query_endpoint(&self, query: &str, query_api_url: &str) -> Result<Value, Box<dyn Error>> {
        let params = hashmap!["query".to_string()=>query.to_string(),"format".to_string()=>"json".to_string()];
        let response = self.query_raw_response(&query_api_url, &params, "POST").await?;
        match response.json().await {
            Ok(json) => Ok(json),
            Err(e) => Err(From::from(format!("{}", e))),
        }
    }

    /// Given a `uri` (usually, an URL) that points to a Wikibase entity on this MediaWiki installation, returns the item ID
    pub fn extract_entity_from_uri(&self, uri: &str) -> Result<String, Box<dyn Error>> {
        let concept_base_uri = self.get_site_info_string("general", "wikibase-conceptbaseuri")?;
        if uri.starts_with(concept_base_uri) {
            Ok(uri[concept_base_uri.len()..].to_string())
        } else {
            Err(From::from(format!(
                "{} does not start with {}",
                uri, concept_base_uri
            )))
        }
    }

    /// Returns a vector of entity IDs (as String) from a SPARQL result, given a variable name
    pub fn entities_from_sparql_result(
        &self,
        sparql_result: &Value,
        variable_name: &str,
    ) -> Vec<String> {
        let mut entities = vec![];
        if let Some(bindings) = sparql_result["results"]["bindings"].as_array() {
            for b in bindings {
                if let Some(entity_url) = b[variable_name]["value"].as_str() {
                    entities.push(self.extract_entity_from_uri(entity_url).unwrap());
                }
            }
        }
        entities
    }

    /// Loads the user info from the API into the user structure
    pub async fn load_user_info ( &self, user: &mut User ) -> Result<(), Box<dyn Error>> {
        if  !user.has_user_info()  {
            let params: HashMap<String, String> = vec![
                ("action", "query"),
                ("meta", "userinfo"),
                ("uiprop", "blockinfo|groups|groupmemberships|implicitgroups|rights|options|ratelimits|realname|registrationdate|unreadcount|centralids|hasmsg"),
            ]
            .iter()
            .map(|x| (x.0.to_string(), x.1.to_string()))
            .collect();
            let res = self.query_api_json(&params, "GET").await?;
            user.set_user_info(Some(res));
        }
        Ok(())
    }
}

#[cfg(test)]
mod tests {
    use super::{Api, Title};

    #[tokio::test]
    async fn site_info() {
        let api = Api::new("https://www.wikidata.org/w/api.php").await.unwrap();
        assert_eq!(
            api.get_site_info_string("general", "sitename").unwrap(),
            "Wikidata"
        );
        assert!(api.get_site_info_string("general", "notarealkey").is_err());
    }

    #[tokio::test]
    async fn get_token() {
        let mut api = Api::new("https://www.wikidata.org/w/api.php").await.unwrap();
        // Token for logged out users is always the same
        assert!(!api.user.logged_in());
        assert_eq!("+\\", api.get_token("csrf").await.unwrap());
        assert_eq!("+\\", api.get_edit_token().await.unwrap());
        assert!(api.get_token("notarealtokentype").await.is_err());
    }

    #[tokio::test]
    async fn api_limit() {
        let api = Api::new("https://www.wikidata.org/w/api.php").await.unwrap();
        let params =
            api.params_into(&[("action", "query"), ("list", "search"), ("srsearch", "the")]);
        let result = api.get_query_api_json_limit(&params, Some(20)).await.unwrap();
        assert_eq!(result["query"]["search"].as_array().unwrap().len(), 20);
    }

    #[tokio::test]
    async fn api_no_limit() {
        let api = Api::new("https://www.wikidata.org/w/api.php").await.unwrap();
        let params = api.params_into(&[
            ("action", "query"),
            ("list", "search"),
            ("srlimit", "500"),
            (
                "srsearch",
                "John haswbstatement:P31=Q5 -haswbstatement:P735",
            ),
        ]);
        let result = api.get_query_api_json_all(&params).await.unwrap();
        match result["query"]["search"].as_array() {
            Some(arr) => assert!(arr.len() > 1500),
            None => panic!("result.query.search is not an array"),
        }
    }

    #[tokio::test]
    async fn sparql_query() {
        let api = Api::new("https://www.wikidata.org/w/api.php").await.unwrap();
        let res = api.sparql_query ( "SELECT ?q ?qLabel ?fellow_id { ?q wdt:P31 wd:Q5 ; wdt:P6594 ?fellow_id . SERVICE wikibase:label { bd:serviceParam wikibase:language '[AUTO_LANGUAGE],en'. } }" ).await.unwrap() ;
        assert!(res["results"]["bindings"].as_array().unwrap().len() > 300);
    }

    #[tokio::test]
    async fn entities_from_sparql_result() {
        let api = Api::new("https://www.wikidata.org/w/api.php").await.unwrap();
        let res = api.sparql_query ( "SELECT ?q ?qLabel ?fellow_id { ?q wdt:P31 wd:Q5 ; wdt:P6594 ?fellow_id . SERVICE wikibase:label { bd:serviceParam wikibase:language '[AUTO_LANGUAGE],en'. } } " ).await.unwrap() ;
        let titles = api.entities_from_sparql_result(&res, "q");
        assert!(titles.contains(&"Q36499535".to_string()));
    }

    #[tokio::test]
    async fn extract_entity_from_uri() {
        let api = Api::new("https://www.wikidata.org/w/api.php").await.unwrap();
        assert_eq!(
            api.extract_entity_from_uri(&"http://www.wikidata.org/entity/Q123")
                .unwrap(),
            "Q123"
        );
        assert_eq!(
            api.extract_entity_from_uri(&"http://www.wikidata.org/entity/P456")
                .unwrap(),
            "P456"
        );
        // Expect error ('/' missing):
        assert!(api
            .extract_entity_from_uri(&"http:/www.wikidata.org/entity/Q123")
            .is_err());
    }

    #[tokio::test]
    async fn result_array_to_titles() {
        //let api = Api::new("https://www.wikidata.org/w/api.php").unwrap();
        assert_eq!(
            Api::result_array_to_titles(
                &json!({"something":[{"title":"Foo","ns":7},{"title":"Bar","ns":8},{"title":"Prefix:Baz","ns":9}]})
            ),
            vec![
                Title::new("Foo", 7),
                Title::new("Bar", 8),
                Title::new("Baz", 9)
            ]
        );
    }

    #[tokio::test]
    async fn result_namespaces() {
        let api = Api::new("https://de.wikipedia.org/w/api.php").await.unwrap();
        assert_eq!(api.get_local_namespace_name(0), Some(""));
        assert_eq!(api.get_local_namespace_name(1), Some("Diskussion"));
        assert_eq!(api.get_canonical_namespace_name(1), Some("Talk"));
    }
}<|MERGE_RESOLUTION|>--- conflicted
+++ resolved
@@ -15,11 +15,7 @@
 )]
 
 extern crate base64;
-<<<<<<< HEAD
-extern crate hmac;
-=======
-extern crate cookie;
->>>>>>> 570279c4
+//extern crate hmac;
 extern crate reqwest;
 extern crate sha1;
 extern crate nanoid;
@@ -92,12 +88,7 @@
 pub struct Api {
     api_url: String,
     site_info: Value,
-<<<<<<< HEAD
     client: reqwest::blocking::Client,
-=======
-    client: reqwest::Client,
-    cookie_jar: CookieJar,
->>>>>>> 570279c4
     user: User,
     user_agent: String,
     maxlag_seconds: Option<u64>,
@@ -605,36 +596,6 @@
         self.query_api_json_mut(params, "POST").await
     }
 
-<<<<<<< HEAD
-=======
-    /// Adds or replaces cookies in the cookie jar from a http `Response`
-    pub fn set_cookies_from_response(&mut self, resp: &reqwest::Response) {
-        let cookie_strings = resp
-            .headers()
-            .get_all(reqwest::header::SET_COOKIE)
-            .iter()
-            .filter_map(|v| match v.to_str() {
-                Ok(x) => Some(x.to_string()),
-                Err(_) => None,
-            })
-            .collect::<Vec<String>>();
-        for cs in cookie_strings {
-            if let Ok(cookie) = Cookie::parse(cs.clone()) {
-                self.cookie_jar.add(cookie);
-            }
-        }
-    }
-
-    /// Generates a single string to pass as COOKIE parameter in a http `Request`
-    pub fn cookies_to_string(&self) -> String {
-        self.cookie_jar
-            .iter()
-            .map(|c| c.to_string())
-            .collect::<Vec<String>>()
-            .join("; ")
-    }
-
->>>>>>> 570279c4
     /// Runs a query against the MediaWiki API, and returns a text.
     /// Uses `query_raw`
     pub async fn query_api_raw(
@@ -841,20 +802,12 @@
             "GET" => self
                 .client
                 .get(api_url)
-<<<<<<< HEAD
                 .header(reqwest::header::USER_AGENT, self.user_agent_full())
-=======
-                .headers(headers)
->>>>>>> 570279c4
                 .query(&params),
             "POST" => self
                 .client
                 .post(api_url)
-<<<<<<< HEAD
                 .header(reqwest::header::USER_AGENT, self.user_agent_full())
-=======
-                .headers(headers)
->>>>>>> 570279c4
                 .form(&params),
             other => return Err(From::from(format!("Unsupported method '{}'", other))),
         })
@@ -889,15 +842,8 @@
         params: &HashMap<String, String>,
         method: &str,
     ) -> Result<String, Box<dyn Error>> {
-<<<<<<< HEAD
         let resp = self.query_raw_response(api_url, params, method)?;
         Ok(resp.text()?)
-=======
-        let resp = self.query_raw_response(api_url, params, method).await?;
-        self.set_cookies_from_response(&resp);
-        let result = resp.text().await;
-        result.map_err(|e|Box::new(e) as Box<dyn Error>)
->>>>>>> 570279c4
     }
 
     /// Runs a query against a generic URL, and returns a text.
