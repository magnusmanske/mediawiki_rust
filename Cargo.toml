[package]
name = "mediawiki"
description = "A MediaWiki client library"
keywords = ["MediaWiki", "API"]
categories = ["api-bindings", "authentication"]
license = "MIT OR Apache-2.0"
repository = "https://github.com/magnusmanske/mediawiki_rust"
version = "0.2.15"
authors = ["Magnus Manske <magnusmanske@googlemail.com>"]
edition = "2021"

[features]
default = ["default-tls"]
default-tls = ["reqwest/default-tls"]
rustls-tls-native-roots = ["reqwest/rustls-tls-native-roots"]
rustls-tls-webpki-roots = ["reqwest/rustls-tls-webpki-roots"]

[dependencies]
serde_json = "^1"
<<<<<<< HEAD
tokio = { version = "^1", features = ["full","rt-multi-thread"] }
reqwest = { version = "^0.11", features = ["blocking", "cookies", "json"], default-features = false }
=======
tokio = { version = "^1", features = ["full", "rt-multi-thread"] }
reqwest = { version = "^0.12", features = ["blocking", "cookies", "json"] }
>>>>>>> 33ba8690
futures = "^0.3"
urlencoding = "^2"
config = "^0.14"
nanoid = "^0.4"
url = "^2.5"
base64 = "^0.22"
hmac = "^0.12"
sha1 = "^0.10"
unicode-case-mapping = "^0.5"

[dev-dependencies]
lazy_static = "^1.4"<|MERGE_RESOLUTION|>--- conflicted
+++ resolved
@@ -17,13 +17,8 @@
 
 [dependencies]
 serde_json = "^1"
-<<<<<<< HEAD
 tokio = { version = "^1", features = ["full","rt-multi-thread"] }
-reqwest = { version = "^0.11", features = ["blocking", "cookies", "json"], default-features = false }
-=======
-tokio = { version = "^1", features = ["full", "rt-multi-thread"] }
-reqwest = { version = "^0.12", features = ["blocking", "cookies", "json"] }
->>>>>>> 33ba8690
+reqwest = { version = "^0.12", features = ["blocking", "cookies", "json"], default-features = false }
 futures = "^0.3"
 urlencoding = "^2"
 config = "^0.14"
