[package]
name = "mediawiki"
description = "A MediaWiki client library"
keywords = ["MediaWiki","API"]
categories = ["api-bindings","authentication"]
license = "MIT OR Apache-2.0"
repository = "https://github.com/magnusmanske/mediawiki_rust"
version = "0.2.8"
authors = ["Magnus Manske <magnusmanske@googlemail.com>"]
edition = "2018"

[dependencies]
serde_json = "^1"
tokio = { version = "^1", features = ["full","rt-multi-thread"] }
reqwest = { version = "^0.11", features = ["blocking", "cookies", "json"] }
futures = "^0.3"
<<<<<<< HEAD
urlencoding = "^2"
config = "^0.13"
nanoid = "^0.4"
=======
urlencoding = "^1"
config = "^0.13.2"
nanoid = "^0.3"
>>>>>>> 63eefe19
url = "^2.2"
base64 = "^0.13"
hmac = "^0.12"
sha2 = "^0.10"

[dev-dependencies]
lazy_static = "^1.4"<|MERGE_RESOLUTION|>--- conflicted
+++ resolved
@@ -14,15 +14,9 @@
 tokio = { version = "^1", features = ["full","rt-multi-thread"] }
 reqwest = { version = "^0.11", features = ["blocking", "cookies", "json"] }
 futures = "^0.3"
-<<<<<<< HEAD
 urlencoding = "^2"
 config = "^0.13"
 nanoid = "^0.4"
-=======
-urlencoding = "^1"
-config = "^0.13.2"
-nanoid = "^0.3"
->>>>>>> 63eefe19
 url = "^2.2"
 base64 = "^0.13"
 hmac = "^0.12"
