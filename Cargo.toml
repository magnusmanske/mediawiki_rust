[package]
name = "mediawiki"
description = "A MediaWiki client library"
keywords = ["MediaWiki","API"]
categories = ["api-bindings","authentication"]
license = "MIT OR Apache-2.0"
repository = "https://github.com/magnusmanske/mediawiki_rust"
version = "0.2.3"
authors = ["Magnus Manske <magnusmanske@googlemail.com>"]
edition = "2018"

[dependencies]
serde_json = "^1"
tokio = { version = "^0.2", features = ["macros"] } # ,"rt-multi-thread"
reqwest = { version = "^0.10", features = ["blocking", "cookies", "json"] }
<<<<<<< HEAD
urlencoding = "1"
config = "0.10"
nanoid = "0.3"
url = "2.1"
base64 = "0.12"
hmac = "0.7.1"
sha-1 = "0.8.2"
futures = "^0.3"
=======
urlencoding = "^1"
config = "^0.10"
nanoid = "^0.3"
url = "^2.2"
base64 = "^0.13"
hmac = "^0.10.1"
sha2 = "^0.9.2"
>>>>>>> 49322023

[dev-dependencies]
lazy_static = "^1.4"<|MERGE_RESOLUTION|>--- conflicted
+++ resolved
@@ -13,16 +13,7 @@
 serde_json = "^1"
 tokio = { version = "^0.2", features = ["macros"] } # ,"rt-multi-thread"
 reqwest = { version = "^0.10", features = ["blocking", "cookies", "json"] }
-<<<<<<< HEAD
-urlencoding = "1"
-config = "0.10"
-nanoid = "0.3"
-url = "2.1"
-base64 = "0.12"
-hmac = "0.7.1"
-sha-1 = "0.8.2"
 futures = "^0.3"
-=======
 urlencoding = "^1"
 config = "^0.10"
 nanoid = "^0.3"
@@ -30,7 +21,6 @@
 base64 = "^0.13"
 hmac = "^0.10.1"
 sha2 = "^0.9.2"
->>>>>>> 49322023
 
 [dev-dependencies]
 lazy_static = "^1.4"